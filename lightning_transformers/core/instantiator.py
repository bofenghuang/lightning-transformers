--- conflicted
+++ resolved
@@ -58,13 +58,9 @@
         return instantiate(cfg, optimizer=optimizer)
 
     def data_module(
-<<<<<<< HEAD
-        self, cfg: DictConfig, tokenizer: Optional[DictConfig] = None
-=======
         self,
         cfg: DictConfig,
         tokenizer: Optional[DictConfig] = None
->>>>>>> b0e7aec5
     ) -> Union[TransformerDataModule, TransformerTokenizerDataModule]:
         if tokenizer:
             return instantiate(cfg, tokenizer=instantiate(tokenizer))
