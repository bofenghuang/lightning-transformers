from typing import Any, Callable, Dict, Optional

import pytorch_lightning as pl
from torch.utils.data import DataLoader, Dataset

from lightning_transformers.core.config import TransformerDataConfig


class TransformerDataModule(pl.LightningDataModule):
    def __init__(self, cfg: TransformerDataConfig):
        super().__init__()
        self.cfg = cfg
        self.ds = None
        self.labels = None

    def setup(self, stage: Optional[str] = None):
        dataset = self.load_dataset()
        dataset = self.split_dataset(dataset)
<<<<<<< HEAD
        dataset = self.process_data(dataset, stage=stage)
=======
        dataset = self.process_data(dataset, stage)
>>>>>>> 9c0cf1d9
        self.labels = self.prepare_labels(dataset)
        self.ds = dataset
        self.load_and_prepare_metrics()

    def load_dataset(self) -> Dataset:
        raise NotImplementedError

    def split_dataset(self, dataset: Dataset) -> Dataset:
        return dataset

<<<<<<< HEAD
    def process_data(self, dataset: Dict[str, Dataset], stage: Optional[str] = None) -> Dict[str, Dataset]:
=======
    def process_data(self, dataset: Dataset, stage: Optional[str] = None) -> Dataset:
>>>>>>> 9c0cf1d9
        return dataset

    def prepare_labels(self, dataset: Dataset) -> Optional[Any]:
        return

    def load_and_prepare_metrics(self):
        pass

    def train_dataloader(self) -> DataLoader:
        return DataLoader(
            self.ds["train"],
            batch_size=self.batch_size,
            num_workers=self.cfg.num_workers,
            collate_fn=self.collate_fn,
        )

    def val_dataloader(self) -> DataLoader:
        return DataLoader(
            self.ds["validation"],
            batch_size=self.batch_size,
            num_workers=self.cfg.num_workers,
            collate_fn=self.collate_fn,
        )

    def test_dataloader(self) -> Optional[DataLoader]:
        if "test" in self.ds:
            return DataLoader(
                self.ds["test"],
                batch_size=self.batch_size,
                num_workers=self.cfg.num_workers,
                collate_fn=self.collate_fn,
            )

    @property
    def batch_size(self) -> int:
        return self.cfg.batch_size

    @property
    def collate_fn(self) -> Optional[Callable]:
        return None

    @property
    def config_data_args(self) -> Dict:
        return {}<|MERGE_RESOLUTION|>--- conflicted
+++ resolved
@@ -16,11 +16,7 @@
     def setup(self, stage: Optional[str] = None):
         dataset = self.load_dataset()
         dataset = self.split_dataset(dataset)
-<<<<<<< HEAD
         dataset = self.process_data(dataset, stage=stage)
-=======
-        dataset = self.process_data(dataset, stage)
->>>>>>> 9c0cf1d9
         self.labels = self.prepare_labels(dataset)
         self.ds = dataset
         self.load_and_prepare_metrics()
@@ -31,11 +27,7 @@
     def split_dataset(self, dataset: Dataset) -> Dataset:
         return dataset
 
-<<<<<<< HEAD
-    def process_data(self, dataset: Dict[str, Dataset], stage: Optional[str] = None) -> Dict[str, Dataset]:
-=======
     def process_data(self, dataset: Dataset, stage: Optional[str] = None) -> Dataset:
->>>>>>> 9c0cf1d9
         return dataset
 
     def prepare_labels(self, dataset: Dataset) -> Optional[Any]:
